--- conflicted
+++ resolved
@@ -354,28 +354,16 @@
     algo.fit(trainset)
     testset = trainset.build_testset()
     algo.test(testset)  # ensure an algorithm can manage the data
-<<<<<<< HEAD
-    assert ('user0', 'item0', None, None, 4) in testset
-    assert ('user3', 'item1', None, None, 5) in testset
-    assert ('user3', 'item1', None, None, 0) not in testset
-=======
     assert ('user0', 'item0', [False], [False, 4, True], 4) in testset
     assert ('user2', 'item1', [True], [True, 3, False], 1) in testset
     assert ('user3', 'item1', [False], [True, 3, False], 5) in testset
     assert ('user3', 'item1', [False], [True, 3, False], 0) not in testset
->>>>>>> d4ee307d
 
     # Test the build_anti_testset() method
     algo = BaselineOnly()
     algo.fit(trainset)
     testset = trainset.build_anti_testset()
     algo.test(testset)  # ensure an algorithm can manage the data
-<<<<<<< HEAD
-    assert ('user0', 'item0', None, None, trainset.global_mean) not in testset
-    assert ('user3', 'item1', None, None, trainset.global_mean) not in testset
-    assert ('user0', 'item1', None, None, trainset.global_mean) in testset
-    assert ('user3', 'item0', None, None, trainset.global_mean) in testset
-=======
     assert (('user0', 'item0', [False], [False, 4, True], trainset.global_mean)
             not in testset)
     assert (('user3', 'item1', [False], [True, 3, False], trainset.global_mean)
@@ -384,7 +372,6 @@
             in testset)
     assert (('user3', 'item0', [False], [False, 4, True], trainset.global_mean)
             in testset)
->>>>>>> d4ee307d
 
 
 def test_load_form_df():
