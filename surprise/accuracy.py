"""
The :mod:`surprise.accuracy` module provides with tools for computing accuracy
metrics on a set of predictions. We assume higher is always better as in
sklearn and hence we sometime return the opposite of a metric.

Available accuracy metrics:

.. autosummary::
    :nosignatures:

    neg_rmse
    neg_mae
    fcp
    ndcg
    f1
"""

from __future__ import (absolute_import, division, print_function,
                        unicode_literals)
from collections import defaultdict
import math
import sys
import warnings

import numpy as np
from six import iteritems


def neg_rmse(predictions, verbose=False):
    """Compute the negative RMSE (Root Mean Squared Error).

    .. math::
        \\text{RMSE} = - \\sqrt{\\frac{1}{|\\hat{R}|} \\sum_{\\hat{r}_{ui} \in
        \\hat{R}}(r_{ui} - \\hat{r}_{ui})^2}.

    Args:
        predictions (:obj:`list` of :obj:`Prediction\
            <surprise.prediction_algorithms.predictions.Prediction>`):
            A list of predictions, as returned by the :meth:`test()
            <surprise.prediction_algorithms.algo_base.AlgoBase.test>` method.
        verbose: If True, will print computed value. Default is ``False``.

    Returns:
        The negative Root Mean Squared Error of predictions.

    Raises:
        ValueError: When ``predictions`` is empty.
    """

    if not predictions:
        raise ValueError('Prediction list is empty.')

    mse = np.mean([float((true_r - est)**2)
                   for (_, _, true_r, est, _) in predictions])
<<<<<<< HEAD
    rmse_ = np.sqrt(mse)
=======
    neg_rmse_ = -np.sqrt(mse)
>>>>>>> d4ee307d

    if verbose:
        print('Negative RMSE: {0:1.4f}'.format(neg_rmse_))

    return neg_rmse_


def neg_mae(predictions, verbose=False):
    """Compute the negative MAE (Mean Absolute Error).

    .. math::
        \\text{MAE} = - \\frac{1}{|\\hat{R}|} \\sum_{\\hat{r}_{ui} \in
        \\hat{R}}|r_{ui} - \\hat{r}_{ui}|

    Args:
        predictions (:obj:`list` of :obj:`Prediction\
            <surprise.prediction_algorithms.predictions.Prediction>`):
            A list of predictions, as returned by the :meth:`test()
            <surprise.prediction_algorithms.algo_base.AlgoBase.test>` method.
        verbose: If True, will print computed value. Default is ``True``.

    Returns:
        The negative Mean Absolute Error of predictions.

    Raises:
        ValueError: When ``predictions`` is empty.
    """

    if not predictions:
        raise ValueError('Prediction list is empty.')

    neg_mae_ = - np.mean([float(abs(true_r - est))
                    for (_, _, true_r, est, _) in predictions])

    if verbose:
        print('Negative MAE:  {0:1.4f}'.format(neg_mae_))

    return neg_mae_


def neg_bce(predictions, verbose=False):
    """Compute the negative BCE (binary cross-entropy).

    Args:
        predictions (:obj:`list` of :obj:`Prediction\
            <surprise.prediction_algorithms.predictions.Prediction>`):
            A list of predictions, as returned by the :meth:`test()
            <surprise.prediction_algorithms.algo_base.AlgoBase.test>` method.
        verbose: If True, will print computed value. Default is ``True``.

    Returns:
        The negative binary cross-entropy of predictions.

    Raises:
        ValueError: When ``predictions`` is empty.
        ValueError: When true ratings are not binary.
    """

    if not predictions:
        raise ValueError('Prediction list is empty.')

<<<<<<< HEAD
    mae_ = np.mean([float(abs(true_r - est))
                    for (_, _, true_r, est, _) in predictions])
=======
    neg_bce_ = 0.
    for _, _, true_r, est, _ in predictions:
        if true_r == 0.:
            if 1. - est > 0:
                neg_bce_ -= math.log(1. - est)
            else:
                neg_bce_ -= math.log(sys.float_info.min)
        elif true_r == 1.:
            if est > 0:
                neg_bce_ -= math.log(est)
            else:
                neg_bce_ -= math.log(sys.float_info.min)
        else:
            raise ValueError('True ratings are not binary.')
    neg_bce_ /= -len(predictions)
>>>>>>> d4ee307d

    if verbose:
        print('Negative BCE:  {0:1.4f}'.format(neg_bce_))

    return neg_bce_


def fcp(predictions, verbose=False):
    """Compute FCP (Fraction of Concordant Pairs).

    Computed as described in paper `Collaborative Filtering on Ordinal User
    Feedback <http://www.ijcai.org/Proceedings/13/Papers/449.pdf>`_ by Koren
    and Sill, section 5.2.

    Args:
        predictions (:obj:`list` of :obj:`Prediction\
            <surprise.prediction_algorithms.predictions.Prediction>`):
            A list of predictions, as returned by the :meth:`test()
            <surprise.prediction_algorithms.algo_base.AlgoBase.test>` method.
        verbose: If True, will print computed value. Default is ``False``.

    Returns:
        The Fraction of Concordant Pairs.

    Raises:
        ValueError: When ``predictions`` is empty.
    """

    if not predictions:
        raise ValueError('Prediction list is empty.')

    predictions_u = defaultdict(list)
    nc_u = defaultdict(int)
    nd_u = defaultdict(int)

    for u0, _, r0, est, _ in predictions:
        predictions_u[u0].append((r0, est))

    for u0, preds in iteritems(predictions_u):
        for r0i, esti in preds:
            for r0j, estj in preds:
                if esti > estj and r0i > r0j:
                    nc_u[u0] += 1
                elif esti >= estj and r0i < r0j:
                    nd_u[u0] += 1

    nc = sum(nc_u.values())
    nd = sum(nd_u.values())

    if nc + nd == 0:  # no pairs with different ratings
        fcp_ = 0.
    else:
        fcp_ = nc / (nc + nd)

    if verbose:
        print('FCP:  {0:1.4f}'.format(fcp_))

    return fcp_


def ndcg(predictions, relevance=None, reverse=True, verbose=False):
    """ Compute tie-aware NDCG (Normalized Discounted Cumulative Gain).

    Args:
        predictions (:obj:`list` of :obj:`Prediction\
            <surprise.prediction_algorithms.predictions.Prediction>`):
            A list of predictions, as returned by the :meth:`test()
            <surprise.prediction_algorithms.algo_base.AlgoBase.test>` method.
        relevance: Function that takes as input a `Prediction` namedtuple and
            returns its true relevance; a higher relevance means the item
            should have a lower ranked position, and relevance must always be
            non-negative. Default function returns the true rating as the
            relevance.
        reverse: If True, a higher score is preferable. Default is ``True``.
        verbose: If True, will print computed value. Default is ``False``.

    Returns:
        The Normalized Discounted Cumulative Gain.

    Raises:
        ValueError: When ``predictions`` is empty.
    """

    if not predictions:
        raise ValueError('Prediction list is empty.')

    def default_relevance(pred):
        return pred.r_ui

    if relevance is None:
        relevance = default_relevance

    def gain(rel):
        return (2 ** rel) - 1

    def discount(gain, rank):
        return gain / math.log2(rank + 2.)

    predictions_u = defaultdict(list)
    for pred in predictions:
        predictions_u[pred.uid].append(pred)

    ndcg_ = 0.
    for uid, preds in iteritems(predictions_u):
        # Compute ideal DCG
        idcg_u = 0.
        # decreasing order of relevance
        true_ranks = sorted(preds, key=lambda pred: relevance(pred),
                            reverse=True)
        for i, pred in enumerate(true_ranks):
            idcg_u += discount(gain(relevance(pred)), i)
        if idcg_u == 0.:
            continue

        # Compute DCG
        dcg_u = 0.
        # decreasing order of estimated rating, unless non-default reverse
        est_ranks = sorted(preds, key=lambda pred: pred.est,
                           reverse=reverse)
        a = 0
        while a < len(est_ranks):
            b = a + 1
            while ((b < len(est_ranks)) and
                    (est_ranks[a].est == est_ranks[b].est)):
                b = b + 1
            avg_gain = 0.
            for pred in est_ranks[a:b]:
                avg_gain += gain(relevance(pred))
            avg_gain /= (b - a)
            for i in range(a, b):
                dcg_u += discount(avg_gain, i)
            a = b
            
        # Compute NDCG
        ndcg_ += dcg_u / idcg_u

    ndcg_ /= len(predictions_u)

    if verbose:
        print('NDCG:  {0:1.4f}'.format(ndcg_))

    return ndcg_


def f1(predictions, threshold, reverse=True, verbose=False):
    """ Compute F1 score.

    Args:
        predictions (:obj:`list` of :obj:`Prediction\
            <surprise.prediction_algorithms.predictions.Prediction>`):
            A list of predictions, as returned by the :meth:`test()
            <surprise.prediction_algorithms.algo_base.AlgoBase.test>` method.
        threshold (float): Threshold for the rating score to differentiate
            the good items from the bad ones. If a rating is equal to the
            threshold, this item is considered good.
        reverse: If True, a higher score is preferable. Default is ``True``.
        verbose: If True, will print computed value. Default is ``False``.

    Returns:
        The Normalized Discounted Cumulative Gain.

    Raises:
        ValueError: When ``predictions`` is empty.
    """

    if not predictions:
        raise ValueError('Prediction list is empty.')

    ratings = np.array([(pred.r_ui, pred.est) for pred in predictions])

    # targets indicate good items with 1
    if reverse:
        targets = ratings >= threshold
    else:
        targets = ratings <= threshold

    true_targets = targets[:, 0]
    est_targets = targets[:, 1]

    tp = np.sum(true_targets & est_targets)
    fp = np.sum(~true_targets & est_targets)
    fn = np.sum(true_targets & ~est_targets)

    if tp == 0:
        f1_ = 0.  # as for sklearn.metrics.f1_score
    else:
        precision = tp / (tp + fp)
        recall = tp / (tp + fn)
        f1_ = 2 * precision * recall / (precision + recall)

    if verbose:
        print('F1:  {0:1.4f}'.format(f1_))

    return f1_<|MERGE_RESOLUTION|>--- conflicted
+++ resolved
@@ -52,11 +52,7 @@
 
     mse = np.mean([float((true_r - est)**2)
                    for (_, _, true_r, est, _) in predictions])
-<<<<<<< HEAD
-    rmse_ = np.sqrt(mse)
-=======
     neg_rmse_ = -np.sqrt(mse)
->>>>>>> d4ee307d
 
     if verbose:
         print('Negative RMSE: {0:1.4f}'.format(neg_rmse_))
@@ -118,10 +114,6 @@
     if not predictions:
         raise ValueError('Prediction list is empty.')
 
-<<<<<<< HEAD
-    mae_ = np.mean([float(abs(true_r - est))
-                    for (_, _, true_r, est, _) in predictions])
-=======
     neg_bce_ = 0.
     for _, _, true_r, est, _ in predictions:
         if true_r == 0.:
@@ -137,7 +129,6 @@
         else:
             raise ValueError('True ratings are not binary.')
     neg_bce_ /= -len(predictions)
->>>>>>> d4ee307d
 
     if verbose:
         print('Negative BCE:  {0:1.4f}'.format(neg_bce_))
